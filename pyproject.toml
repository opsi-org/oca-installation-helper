[tool.poetry]
name = "oca-installation-helper"
version = "4.2.0.13"
description = "opsi-client-agent installation helper"
homepage = "https://www.opsi.org"
license = "AGPL-3.0"
authors = ["uib GmbH <info@uib.de>"]
maintainers = ["uib GmbH <info@uib.de>"]
packages = [
    { include = "ocainstallationhelper" }
]

[[tool.poetry.source]]
name = "uib"
url = "http://pypi.uib.gmbh:8080/simple/"

[tool.poetry.dependencies]
python = ">=3.7,<3.11"
zeroconf = "^0.38.0"
pysimplegui = "^4.39.1"
psutil = "^5.8.0"
picotui = "^1.2"
netifaces = "^0.11.0"
msgpack = "^1.0.3"
lz4 = "^3.1.10"
python-opsi-common = "^4.2.0"

[tool.poetry.dev-dependencies]
pytest = "^6.2"
opsi-dev-tools = "^1.0.43"
pyinstaller = "^4.0"
pylint = "^2.6.0"
pytest-cov = "^3.0.0"
<<<<<<< HEAD
flake8 = "^4.0.1"
=======
tan = "^21.14"
flake8 = "^4.0.1"
mypy = "^0.931"
types-psutil = "^5.8.20"

[tool.black]
line-length = 140
target-version = ['py39', 'py310']
use-tabs = true
>>>>>>> 3c86987f

[build-system]
requires = ["poetry>=0.12"]
build-backend = "poetry.masonry.api"

[tool.poetry.scripts]
oca-installation-helper = "ocainstallationhelper.__main__:main"<|MERGE_RESOLUTION|>--- conflicted
+++ resolved
@@ -31,9 +31,6 @@
 pyinstaller = "^4.0"
 pylint = "^2.6.0"
 pytest-cov = "^3.0.0"
-<<<<<<< HEAD
-flake8 = "^4.0.1"
-=======
 tan = "^21.14"
 flake8 = "^4.0.1"
 mypy = "^0.931"
@@ -43,7 +40,6 @@
 line-length = 140
 target-version = ['py39', 'py310']
 use-tabs = true
->>>>>>> 3c86987f
 
 [build-system]
 requires = ["poetry>=0.12"]
