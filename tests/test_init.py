<<<<<<< HEAD
"""
oca-installation-helper tests

test for utility functions
"""

=======
"""test init"""
>>>>>>> 3c86987f
import re

from ocainstallationhelper import encode_password, decode_password, get_mac_address, get_resource_path


def test_encode_decode_password():
	text = r"asdf1234.,+-!'§$%&/()=?{[]}"
	assert text != encode_password(text)
	assert text == decode_password(encode_password(text))


def test_get_mac_address():
	address = get_mac_address()
	assert re.match("^" + r"[a-fA-F0-9]{2}:" * 5 + "[a-fA-F0-9]{2}$", address)


def test_get_resource_path():
	assert "oca-installation-helper" in get_resource_path(".")<|MERGE_RESOLUTION|>--- conflicted
+++ resolved
@@ -1,13 +1,9 @@
-<<<<<<< HEAD
 """
 oca-installation-helper tests
 
 test for utility functions
 """
 
-=======
-"""test init"""
->>>>>>> 3c86987f
 import re
 
 from ocainstallationhelper import encode_password, decode_password, get_mac_address, get_resource_path
