--- conflicted
+++ resolved
@@ -20,7 +20,6 @@
 from picotui.context import Context  # type: ignore[import]
 
 
-
 class WDialogTextEntry(WTextEntry):
 	def __init__(self, w, text):
 		self.password_char = None
@@ -37,13 +36,8 @@
 		if l is None:
 			l = ""  # noqa: E741
 		self.attr_color(C_BLACK, C_WHITE)
-<<<<<<< HEAD
-		l = l[self.margin:]  # noqa: E741
-		l = l[:self.width]  # noqa: E741
-=======
 		l = l[self.margin :]  # noqa: E741
 		l = l[: self.width]  # noqa: E741
->>>>>>> 3c86987f
 		if self.password_char is not None:
 			l = self.password_char * len(l)  # noqa: E741
 		self.wr(l)
