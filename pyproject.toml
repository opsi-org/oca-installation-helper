--- conflicted
+++ resolved
@@ -1,10 +1,6 @@
 [tool.poetry]
 name = "oca-installation-helper"
-<<<<<<< HEAD
-version = "4.2.0.1"
-=======
-version = "4.2.0.2"
->>>>>>> 9a75600d
+version = "4.2.0.3"
 description = "opsi-client-agent installation helper"
 homepage = "https://www.opsi.org"
 license = "AGPL-3.0"
